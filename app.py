--- conflicted
+++ resolved
@@ -229,15 +229,10 @@
     post['account'] = values['account']
     post = json.dumps([post])
     try:
-<<<<<<< HEAD
-        response = requests.post(config.INVENTORY_URL, json=[post], headers=headers)
-        if response.status_code != 207:
-=======
         httpclient = AsyncHTTPClient()
-        response = await httpclient.fetch(INVENTORY_URL, body=post, headers=headers, method="POST")
+        response = await httpclient.fetch(config.INVENTORY_URL, body=post, headers=headers, method="POST")
         body = json.loads(response.body)
         if response.code != 207:
->>>>>>> aec09797
             mnm.uploads_inventory_post_failure.inc()
             error = body.get('detail')
             logger.error('Failed to post to inventory: %s', error, extra={"request_id": payload_id})
