import asyncio
import json
import logging
import os
import re
import base64
import uuid
<<<<<<< HEAD
=======
import watchtower
import signal
>>>>>>> 793f561b

from importlib import import_module
from tempfile import NamedTemporaryFile
from time import time, sleep

import tornado.ioloop
import tornado.web
from tornado.ioloop import IOLoop

from utils import mnm, config, log
from ctx import get_extra
import messaging
from defer import defer
from prometheus_async.aio import time as prom_time

log.setup_logging()
logger = logging.getLogger('upload-service')


if not config.DEVMODE:
    VALID_TOPICS = config.get_valid_topics()

# Set Storage driver to use
storage = import_module("utils.storage.{}".format(config.STORAGE_DRIVER))

# Upload content type must match this regex. Third field matches end service
content_regex = r'^application/vnd\.redhat\.(?P<service>[a-z0-9-]+)\.(?P<category>[a-z0-9-]+).*'
<<<<<<< HEAD
produce_queue = messaging.produce_queue
=======

kafka_consumer = AIOKafkaConsumer(config.VALIDATION_QUEUE, loop=IOLoop.current().asyncio_loop,
                                  bootstrap_servers=config.MQ, group_id=config.MQ_GROUP_ID)
kafka_producer = AIOKafkaProducer(loop=IOLoop.current().asyncio_loop, bootstrap_servers=config.MQ,
                                  request_timeout_ms=10000, connections_max_idle_ms=None)
CONSUMER = ReconnectingClient(kafka_consumer, "consumer")
PRODUCER = ReconnectingClient(kafka_producer, "producer")

# local queue for pushing items into kafka, this queue fills up if kafka goes down
produce_queue = collections.deque()
mnm.uploads_produce_queue_size.set_function(lambda: len(produce_queue))

# Executor used to run non-async/blocking tasks
thread_pool_executor = ThreadPoolExecutor(max_workers=config.MAX_WORKERS)
mnm.uploads_executor_qsize.set_function(lambda: thread_pool_executor._work_queue.qsize())

LOOPS = {}
current_archives = []


async def defer(*args):
    try:
        name = args[0].__name__
    except Exception:
        name = "unknown"

    with mnm.uploads_run_in_executor.labels(function=name).time():
        return await IOLoop.current().run_in_executor(None, *args)
>>>>>>> 793f561b


if config.DEVMODE:
    BUILD_DATE = 'devmode'
else:
    BUILD_DATE = config.get_commit_date(config.BUILD_ID)


def _filter(k, v):
    if k == "display_name":
        return 2 > len(v) > 200
    else:
        return v not in ("", [], {}, None, ())


def clean_up_metadata(facts):
    """
    Empty values need to be stripped from metadata prior to posting to inventory.
    Display_name must be greater than 1 and less than 200 characters.
    """
    return {k: v for k, v in facts.items() if _filter(k, v)}


def get_service(content_type):
    """
    Returns the service that content_type maps to.
    """
    if content_type in config.SERVICE_MAP:
        return config.SERVICE_MAP[content_type]
    else:
        m = re.search(content_regex, content_type)
        if m:
            return m.groupdict()
    raise Exception("Could not resolve a service from the given content_type")


<<<<<<< HEAD
=======
async def handle_validation(client):
    data = await client.getmany(timeout_ms=1000, max_records=30)
    for tp, msgs in data.items():
        if tp.topic == config.VALIDATION_QUEUE:
            logger.info("Processing %s messages from topic [%s]", len(msgs), tp.topic, extra={
                "topic": tp.topic
            })
            # TODO: Figure out how to properly handle failures
            await asyncio.gather(*[handle_file(msg) for msg in msgs])


def make_preprocessor(queue=None):
    queue = produce_queue if queue is None else queue

    async def send_to_preprocessors(client):
        extra = get_extra()
        if not queue:
            await asyncio.sleep(0.1)
        else:
            try:
                item = queue.popleft()
            except Exception:
                logger.exception("Failed to popleft", extra=extra)
                return

            try:
                topic, msg, payload_id = item['topic'], item['msg'], item['msg'].get('payload_id')
                extra["account"] = msg["account"]
                extra["request_id"] = payload_id
                mnm.uploads_popped_to_topic.labels(topic=topic).inc()
            except Exception:
                logger.exception("Bad data from produce_queue.", extra={"item": item, **extra})
                return

            logger.info(
                "Popped data from produce queue (qsize now: %d) for topic [%s], payload_id [%s]: %s",
                len(queue), topic, payload_id, msg, extra=extra)
            try:
                with mnm.uploads_json_dumps.labels(key="send_to_preprocessors").time():
                    data = json.dumps(msg)
                with mnm.uploads_send_and_wait_seconds.time():
                    await client.send_and_wait(topic, data.encode("utf-8"))
                    if payload_id in current_archives:
                        current_archives.remove(payload_id)
                logger.info("send data for topic [%s] with payload_id [%s] succeeded", topic, payload_id, extra=extra)
            except KafkaError:
                queue.append(item)
                logger.error(
                    "send data for topic [%s] with payload_id [%s] failed, put back on queue (qsize now: %d)",
                    topic, payload_id, len(queue), extra=extra)
                raise
            except Exception:
                logger.exception("Failure to send_and_wait. Did *not* put item back on queue.",
                                 extra={"queue_msg": msg, **extra})

    return send_to_preprocessors


@prom_time(mnm.uploads_handle_file_seconds)
async def handle_file(msg):
    """Determine which bucket to put a payload in based on the message
       returned from the validating service.

    storage.copy operations are not async so we offload to the executor

    Arguments:
        msgs -- list of kafka messages consumed on validation topic
    """
    extra = get_extra()

    try:
        with mnm.uploads_json_loads.labels(key="handle_file").time():
            data = json.loads(msg.value)
        logger.debug("handling_data: %s", data, extra=extra)
    except Exception:
        logger.error("handle_file(): unable to decode msg as json: {}".format(msg.value), extra=extra)
        return

    if 'payload_id' not in data and 'hash' not in data:
        logger.error("payload_id or hash not in message. Payload not removed from permanent.", extra=extra)
        return

    # get the payload_id. Getting the hash is temporary until consumers update
    payload_id = data['payload_id'] if 'payload_id' in data else data.get('hash')
    extra["request_id"] = payload_id
    extra["account"] = account = data.get('account', 'unknown')
    result = data.get('validation', 'unknown')

    logger.info('processing message: payload [%s] - %s', payload_id, result, extra=extra)

    r = await defer(storage.ls, storage.PERM, payload_id)

    if r['ResponseMetadata']['HTTPStatusCode'] == 200:
        if result.lower() == 'success':
            mnm.uploads_validated.inc()

            url = await defer(storage.get_url, storage.PERM, payload_id)
            data = {
                'topic': 'platform.upload.available',
                'msg': {
                    'id': data.get('id'),
                    'url': url,
                    'service': data.get('service'),
                    'payload_id': payload_id,
                    'account': account,
                    'principal': data.get('principal'),
                    'b64_identity': data.get('b64_identity'),
                    'satellite_managed': data.get('satellite_managed'),
                    'rh_account': account,  # deprecated key, temp for backward compatibility
                    'rh_principal': data.get('principal'),  # deprecated key, temp for backward compatibility
                }
            }
            mnm.uploads_produced_to_topic.labels(topic="platform.upload.available").inc()
            produce_queue.append(data)
            logger.info(
                "data for topic [%s], payload_id [%s], inv_id [%s] put on produce queue (qsize now: %d)",
                data['topic'], payload_id, data["msg"].get("id"), len(produce_queue), extra=extra)
            logger.debug("payload_id [%s] data: %s", payload_id, data, extra=extra)
        elif result.lower() == 'failure':
            mnm.uploads_invalidated.inc()
            logger.info('payload_id [%s] rejected', payload_id, extra=extra)
            url = await defer(storage.copy, storage.PERM, storage.REJECT, payload_id, account)
        elif result.lower() == 'handoff':
            mnm.uploads_handed_off.inc()
            logger.info('payload_id [%s] handed off', payload_id, extra=extra)
        else:
            logger.info('Unrecognized result: %s', result.lower(), extra=extra)
    else:
        logger.info('payload_id [%s] no longer in permanent bucket', payload_id, extra=extra)


>>>>>>> 793f561b
class NoAccessLog(tornado.web.RequestHandler):
    """
    A class to override tornado's logging mechanism.
    Reduce noise in the logs via GET requests we don't care about.
    """

    def _log(self):
        if log.LOGLEVEL == "DEBUG":
            super()._log()
        else:
            pass


class RootHandler(NoAccessLog):
    """Handles requests to document root
    """

    def get(self):
        """Handle GET requests to the root url
        ---
        description: Used for OpenShift Liveliness probes
        responses:
            200:
                description: OK
                content:
                    text/plain:
                        schema:
                            type: string
                            example: boop
        """
        self.write("boop")

    def options(self):
        """Return a header containing the available methods
        ---
        description: Add a header containing allowed methods
        responses:
            200:
                description: OK
                headers:
                    Allow:
                        description: Allowed methods
                        schema:
                            type: string
        """
        self.add_header('Allow', 'GET, HEAD, OPTIONS')


class UploadHandler(tornado.web.RequestHandler):
    """Handles requests to the upload endpoint
    """
    def upload_validation(self):
        """Validate the upload using general criteria

        Returns:
            tuple -- status code and a user friendly message
        """
        extra = get_extra(account=self.account, request_id=self.payload_id)
        content_length = int(self.request.headers["Content-Length"])
        if content_length >= config.MAX_LENGTH:
            mnm.uploads_too_large.inc()
            logger.error("Payload too large. Request ID [%s] - Length %s", self.payload_id, str(config.MAX_LENGTH), extra=extra)
            return self.error(413, f"Payload too large: {content_length}. Should not exceed {config.MAX_LENGTH} bytes", **extra)
        try:
            serv_dict = get_service(self.payload_data['content_type'])
        except Exception:
            mnm.uploads_unsupported_filetype.inc()
            logger.exception("Unsupported Media Type: [%s] - Request-ID [%s]", self.payload_data['content_type'], self.payload_id, extra=extra)
            return self.error(415, 'Unsupported Media Type', **extra)
        if not config.DEVMODE and serv_dict["service"] not in VALID_TOPICS:
            logger.error("Unsupported MIME type: [%s] - Request-ID [%s]", self.payload_data['content_type'], self.payload_id, extra=extra)
            return self.error(415, 'Unsupported MIME type', **extra)

    def get(self):
        """Handles GET requests to the upload endpoint
        ---
        description: Get accepted content types
        responses:
            200:
                description: OK
                content:
                    text/plain:
                        schema:
                            type: string
                            example: 'Accepted Content-Types: gzipped tarfile, zip file'
        """
        self.write("Accepted Content-Types: gzipped tarfile, zip file")

    async def upload(self, filename, tracking_id, payload_id, identity):
        """Write the payload to the configured storage

        Storage write and os file operations are not async so we offload to executor.

        Arguments:
            filename {str} -- The filename to upload. Should be the tmpfile
                              created by `write_data`
            tracking_id {str} -- The tracking ID sent by the client
            payload_id {str} -- the unique ID for this upload generated by 3Scale at time of POST

        Returns:
            str -- URL of uploaded file if successful
            None if upload failed
        """
        user_agent = self.request.headers.get("User-Agent")
        extra = get_extra(account=self.account, request_id=payload_id)

        upload_start = time()
        logger.info("tracking id [%s] payload_id [%s] attempting upload", tracking_id, payload_id, extra=extra)
        try:
            url = await defer(storage.write, filename, storage.PERM, payload_id, self.account, user_agent)
            elapsed = time() - upload_start

            logger.info(
                "tracking id [%s] payload_id [%s] uploaded! elapsed [%fsec] url [%s]",
                tracking_id, payload_id, elapsed, url, extra=extra)

            return url
        except Exception:
            elapsed = time() - upload_start
            logger.exception(
                "Exception hit uploading: tracking id [%s] payload_id [%s] elapsed [%fsec]",
                tracking_id, payload_id, elapsed, extra=extra)
        finally:
            await defer(os.remove, filename)

    async def process_upload(self):
        """Process the uploaded file we have received.

        Arguments:
            filename {str} -- The filename to upload. Should be the tmpfile
                              created by `write_data`
            size {int} -- content-length of the uploaded filename
            tracking_id {str} -- The tracking ID sent by the client
            payload_id {str} -- the unique ID for this upload generated by 3Scale at time of POST
            identity {str} -- identity pulled from request headers (if present)
            service {str} -- The service this upload is intended for

        Write to storage, send message to MQ
        """
        extra = get_extra(account=self.account, request_id=self.payload_id)
        values = {}
        # use dummy values for now if no account given
        if self.identity:
            values['account'] = self.account
            values['rh_account'] = self.account
            values['principal'] = self.identity['internal'].get('org_id') if self.identity.get('internal') else None
        else:
            values['account'] = config.DUMMY_VALUES['account']
            values['principal'] = config.DUMMY_VALUES['principal']
        values['payload_id'] = self.payload_id
        values['hash'] = self.payload_id  # provided for backward compatibility
        values['size'] = self.size
        values['service'] = self.service
        values['category'] = self.category
        values['b64_identity'] = self.b64_identity
        if self.metadata:
            with mnm.uploads_json_loads.labels(key="process_upload").time():
                values['metadata'] = clean_up_metadata(json.loads(self.metadata))

        url = await self.upload(self.filename, self.tracking_id, self.payload_id, self.identity)

        if url:
            values['url'] = url
            topic = 'platform.upload.' + self.service
            mnm.uploads_produced_to_topic.labels(topic=topic).inc()
            current_archives.append(self.payload_id)
            produce_queue.append({'topic': topic, 'msg': values})
            logger.info(
                "Data for payload_id [%s] to topic [%s] put on produce queue (qsize now: %d)",
                self.payload_id, topic, len(produce_queue), extra=extra
            )

    @mnm.uploads_write_tarfile.time()
    def write_data(self, body):
        """Writes the uploaded data to a tmp file in prepartion for writing to
           storage

        OS file operations are not async so this should run in executor.

        Arguments:
            body -- upload body content

        Returns:
            str -- tmp filename so it can be uploaded
        """
        with NamedTemporaryFile(delete=False) as tmp:
            tmp.write(body)
            tmp.flush()
            filename = tmp.name
        return filename

    def error(self, code, message, **kwargs):
        logger.error(message, extra=kwargs)
        self.set_status(code, message)
        self.set_header("Content-Type", "text/plain")
        self.write(message)
        return (code, message)

    @prom_time(mnm.uploads_post_time)
    async def post(self):
        """Handle POST requests to the upload endpoint

        Validate upload, get service name, create UUID, save to local storage,
        then offload for async processing
        ---
        description: Process Insights archive
        responses:
            202:
                description: Upload payload accepted
            413:
                description: Payload too large
            415:
                description: Upload field not found
        """
        mnm.uploads_total.inc()
        self.payload_id = self.request.headers.get('x-rh-insights-request-id', uuid.uuid4().hex)
        self.account = "unknown"

        # is this really ok to be optional?
        self.b64_identity = self.request.headers.get('x-rh-identity')
        if self.b64_identity:
            with mnm.uploads_json_loads.labels(key="post").time():
                header = json.loads(base64.b64decode(self.b64_identity))
            self.identity = header['identity']
            self.account = self.identity["account_number"]

        extra = get_extra(account=self.account, request_id=self.payload_id)

        if not self.request.files.get('upload') and not self.request.files.get('file'):
            return self.error(
                415,
                "Upload field not found",
                files=list(self.request.files),
                **extra
            )

        # TODO: pull this out once no one is using the upload field anymore
        self.payload_data = self.request.files.get('upload')[0] if self.request.files.get('upload') else self.request.files.get('file')[0]

        if self.payload_id is None:
            return self.error(400, "No payload_id assigned.  Upload failed.", **extra)

        if self.upload_validation():
            mnm.uploads_invalid.inc()
        else:
            mnm.uploads_valid.inc()
            self.tracking_id = str(self.request.headers.get('Tracking-ID', "null"))
            self.metadata = self.__get_metadata_from_request()
            service_dict = get_service(self.payload_data['content_type'])
            self.service = service_dict["service"]
            self.category = service_dict["category"]
            self.size = int(self.request.headers['Content-Length'])
            body = self.payload_data['body']

            self.filename = await defer(self.write_data, body)

            self.set_status(202, "Accepted")

            # Offload the handling of the upload and producing to kafka
            asyncio.ensure_future(
                self.process_upload()
            )

    def options(self):
        """Handle OPTIONS request to upload endpoint
        ---
        description: Add a header containing allowed methods
        responses:
            200:
                description: OK
                headers:
                    Allow:
                        description: Allowed methods
                        schema:
                            type: string
        """
        self.add_header('Allow', 'GET, POST, HEAD, OPTIONS')

    def __get_metadata_from_request(self):
        if self.request.files.get('metadata'):
            return self.request.files['metadata'][0]['body'].decode('utf-8')
        elif self.request.body_arguments.get('metadata'):
            return self.request.body_arguments['metadata'][0].decode('utf-8')


class VersionHandler(tornado.web.RequestHandler):
    """Handler for the `version` endpoint
    """

    def get(self):
        """Handle GET request to the `version` endpoint
        ---
        description: Get version identifying information
        responses:
            200:
                description: OK
                content:
                    application/json:
                        schema:
                            type: object
                            properties:
                                commit:
                                    type: string
                                    example: ab3a3a90b48bb1101a287b754d33ac3b2316fdf2
                                date:
                                    type: string
                                    example: '2019-03-19T14:17:27Z'
        """
        response = {'commit': config.BUILD_ID,
                    'date': BUILD_DATE}
        self.write(response)


class MetricsHandler(NoAccessLog):
    """Handle requests to the metrics
    """

    def get(self):
        """Get metrics for upload service
        ---
        description: Get metrics for upload service
        responses:
            200:
                description: OK
                content:
                    text/plain:
                        schema:
                            type: string
        """
        self.write(mnm.generate_latest())


class SpecHandler(tornado.web.RequestHandler):
    """Handle requests for service's API Spec
    """

    def get(self):
        """Get the openapi/swagger spec for the upload service
        ---
        description: Get openapi spec for upload service
        responses:
            200:
                description: OK
        """
        response = config.spec.to_dict()
        self.write(response)


def get_app():
    endpoints = [
        (config.API_PREFIX, RootHandler),
        (config.API_PREFIX + "/v1/version", VersionHandler),
        (config.API_PREFIX + "/v1/upload", UploadHandler),
        (config.API_PREFIX + "/v1/openapi.json", SpecHandler),
        (r"/r/insights/platform/upload", RootHandler),
        (r"/r/insights/platform/upload/api/v1/version", VersionHandler),
        (r"/r/insights/platform/upload/api/v1/upload", UploadHandler),
        (r"/r/insights/platform/upload/api/v1/openapi.json", SpecHandler),
        (r"/metrics", MetricsHandler)
    ]

    for urlSpec in endpoints:
        config.spec.path(urlspec=urlSpec)

    return tornado.web.Application(endpoints, max_body_size=config.MAX_LENGTH)


def signal_handler(signal, frame):
    loop = IOLoop.current()
    logger.info("Recieved Exit Signal: %s", signal)
    loop.spawn_callback(shutdown)


async def shutdown():
    loop = IOLoop.current()
    logger.debug("Stopping Server")
    LOOPS["consumer"].stop()
    logger.debug("Consumer Stopped")
    while len(current_archives) > 0:
        logger.DEBUG("Remaing archives: %s", len(current_archives))
        sleep(1)
    loop.stop()
    logger.info("Ingress Shutdown")
    logging.shutdown()


def main():
<<<<<<< HEAD
    app = get_app()
    app.listen(config.LISTEN_PORT)
    logger.info(f"Web server listening on port {config.LISTEN_PORT}")
    loop = IOLoop.current()
    messaging.start(loop)
    try:
        loop.start()
    except KeyboardInterrupt:
        loop.stop()
=======

    signal.signal(signal.SIGTERM, signal_handler)
    signal.signal(signal.SIGINT, signal_handler)

    app.listen(config.LISTEN_PORT)
    logger.info(f"Web server listening on port {config.LISTEN_PORT}")
    loop = IOLoop.current()
    loop.set_default_executor(thread_pool_executor)
    LOOPS["consumer"] = IOLoop(make_current=False).instance()
    LOOPS["producer"] = IOLoop(make_current=False).instance()
    LOOPS["consumer"].add_callback(CONSUMER.get_callback(handle_validation))
    LOOPS["producer"].add_callback(PRODUCER.get_callback(make_preprocessor(produce_queue)))
    for k, v in LOOPS.items():
        v.start()
    loop.start()
>>>>>>> 793f561b


if __name__ == "__main__":
    main()<|MERGE_RESOLUTION|>--- conflicted
+++ resolved
@@ -5,11 +5,7 @@
 import re
 import base64
 import uuid
-<<<<<<< HEAD
-=======
-import watchtower
 import signal
->>>>>>> 793f561b
 
 from importlib import import_module
 from tempfile import NamedTemporaryFile
@@ -37,38 +33,10 @@
 
 # Upload content type must match this regex. Third field matches end service
 content_regex = r'^application/vnd\.redhat\.(?P<service>[a-z0-9-]+)\.(?P<category>[a-z0-9-]+).*'
-<<<<<<< HEAD
 produce_queue = messaging.produce_queue
-=======
-
-kafka_consumer = AIOKafkaConsumer(config.VALIDATION_QUEUE, loop=IOLoop.current().asyncio_loop,
-                                  bootstrap_servers=config.MQ, group_id=config.MQ_GROUP_ID)
-kafka_producer = AIOKafkaProducer(loop=IOLoop.current().asyncio_loop, bootstrap_servers=config.MQ,
-                                  request_timeout_ms=10000, connections_max_idle_ms=None)
-CONSUMER = ReconnectingClient(kafka_consumer, "consumer")
-PRODUCER = ReconnectingClient(kafka_producer, "producer")
-
-# local queue for pushing items into kafka, this queue fills up if kafka goes down
-produce_queue = collections.deque()
-mnm.uploads_produce_queue_size.set_function(lambda: len(produce_queue))
-
-# Executor used to run non-async/blocking tasks
-thread_pool_executor = ThreadPoolExecutor(max_workers=config.MAX_WORKERS)
-mnm.uploads_executor_qsize.set_function(lambda: thread_pool_executor._work_queue.qsize())
 
 LOOPS = {}
 current_archives = []
-
-
-async def defer(*args):
-    try:
-        name = args[0].__name__
-    except Exception:
-        name = "unknown"
-
-    with mnm.uploads_run_in_executor.labels(function=name).time():
-        return await IOLoop.current().run_in_executor(None, *args)
->>>>>>> 793f561b
 
 
 if config.DEVMODE:
@@ -105,140 +73,6 @@
     raise Exception("Could not resolve a service from the given content_type")
 
 
-<<<<<<< HEAD
-=======
-async def handle_validation(client):
-    data = await client.getmany(timeout_ms=1000, max_records=30)
-    for tp, msgs in data.items():
-        if tp.topic == config.VALIDATION_QUEUE:
-            logger.info("Processing %s messages from topic [%s]", len(msgs), tp.topic, extra={
-                "topic": tp.topic
-            })
-            # TODO: Figure out how to properly handle failures
-            await asyncio.gather(*[handle_file(msg) for msg in msgs])
-
-
-def make_preprocessor(queue=None):
-    queue = produce_queue if queue is None else queue
-
-    async def send_to_preprocessors(client):
-        extra = get_extra()
-        if not queue:
-            await asyncio.sleep(0.1)
-        else:
-            try:
-                item = queue.popleft()
-            except Exception:
-                logger.exception("Failed to popleft", extra=extra)
-                return
-
-            try:
-                topic, msg, payload_id = item['topic'], item['msg'], item['msg'].get('payload_id')
-                extra["account"] = msg["account"]
-                extra["request_id"] = payload_id
-                mnm.uploads_popped_to_topic.labels(topic=topic).inc()
-            except Exception:
-                logger.exception("Bad data from produce_queue.", extra={"item": item, **extra})
-                return
-
-            logger.info(
-                "Popped data from produce queue (qsize now: %d) for topic [%s], payload_id [%s]: %s",
-                len(queue), topic, payload_id, msg, extra=extra)
-            try:
-                with mnm.uploads_json_dumps.labels(key="send_to_preprocessors").time():
-                    data = json.dumps(msg)
-                with mnm.uploads_send_and_wait_seconds.time():
-                    await client.send_and_wait(topic, data.encode("utf-8"))
-                    if payload_id in current_archives:
-                        current_archives.remove(payload_id)
-                logger.info("send data for topic [%s] with payload_id [%s] succeeded", topic, payload_id, extra=extra)
-            except KafkaError:
-                queue.append(item)
-                logger.error(
-                    "send data for topic [%s] with payload_id [%s] failed, put back on queue (qsize now: %d)",
-                    topic, payload_id, len(queue), extra=extra)
-                raise
-            except Exception:
-                logger.exception("Failure to send_and_wait. Did *not* put item back on queue.",
-                                 extra={"queue_msg": msg, **extra})
-
-    return send_to_preprocessors
-
-
-@prom_time(mnm.uploads_handle_file_seconds)
-async def handle_file(msg):
-    """Determine which bucket to put a payload in based on the message
-       returned from the validating service.
-
-    storage.copy operations are not async so we offload to the executor
-
-    Arguments:
-        msgs -- list of kafka messages consumed on validation topic
-    """
-    extra = get_extra()
-
-    try:
-        with mnm.uploads_json_loads.labels(key="handle_file").time():
-            data = json.loads(msg.value)
-        logger.debug("handling_data: %s", data, extra=extra)
-    except Exception:
-        logger.error("handle_file(): unable to decode msg as json: {}".format(msg.value), extra=extra)
-        return
-
-    if 'payload_id' not in data and 'hash' not in data:
-        logger.error("payload_id or hash not in message. Payload not removed from permanent.", extra=extra)
-        return
-
-    # get the payload_id. Getting the hash is temporary until consumers update
-    payload_id = data['payload_id'] if 'payload_id' in data else data.get('hash')
-    extra["request_id"] = payload_id
-    extra["account"] = account = data.get('account', 'unknown')
-    result = data.get('validation', 'unknown')
-
-    logger.info('processing message: payload [%s] - %s', payload_id, result, extra=extra)
-
-    r = await defer(storage.ls, storage.PERM, payload_id)
-
-    if r['ResponseMetadata']['HTTPStatusCode'] == 200:
-        if result.lower() == 'success':
-            mnm.uploads_validated.inc()
-
-            url = await defer(storage.get_url, storage.PERM, payload_id)
-            data = {
-                'topic': 'platform.upload.available',
-                'msg': {
-                    'id': data.get('id'),
-                    'url': url,
-                    'service': data.get('service'),
-                    'payload_id': payload_id,
-                    'account': account,
-                    'principal': data.get('principal'),
-                    'b64_identity': data.get('b64_identity'),
-                    'satellite_managed': data.get('satellite_managed'),
-                    'rh_account': account,  # deprecated key, temp for backward compatibility
-                    'rh_principal': data.get('principal'),  # deprecated key, temp for backward compatibility
-                }
-            }
-            mnm.uploads_produced_to_topic.labels(topic="platform.upload.available").inc()
-            produce_queue.append(data)
-            logger.info(
-                "data for topic [%s], payload_id [%s], inv_id [%s] put on produce queue (qsize now: %d)",
-                data['topic'], payload_id, data["msg"].get("id"), len(produce_queue), extra=extra)
-            logger.debug("payload_id [%s] data: %s", payload_id, data, extra=extra)
-        elif result.lower() == 'failure':
-            mnm.uploads_invalidated.inc()
-            logger.info('payload_id [%s] rejected', payload_id, extra=extra)
-            url = await defer(storage.copy, storage.PERM, storage.REJECT, payload_id, account)
-        elif result.lower() == 'handoff':
-            mnm.uploads_handed_off.inc()
-            logger.info('payload_id [%s] handed off', payload_id, extra=extra)
-        else:
-            logger.info('Unrecognized result: %s', result.lower(), extra=extra)
-    else:
-        logger.info('payload_id [%s] no longer in permanent bucket', payload_id, extra=extra)
-
-
->>>>>>> 793f561b
 class NoAccessLog(tornado.web.RequestHandler):
     """
     A class to override tornado's logging mechanism.
@@ -615,8 +449,7 @@
 async def shutdown():
     loop = IOLoop.current()
     logger.debug("Stopping Server")
-    LOOPS["consumer"].stop()
-    logger.debug("Consumer Stopped")
+    messaging.stop()
     while len(current_archives) > 0:
         logger.DEBUG("Remaing archives: %s", len(current_archives))
         sleep(1)
@@ -626,33 +459,15 @@
 
 
 def main():
-<<<<<<< HEAD
+    signal.signal(signal.SIGTERM, signal_handler)
+    signal.signal(signal.SIGINT, signal_handler)
+
     app = get_app()
     app.listen(config.LISTEN_PORT)
     logger.info(f"Web server listening on port {config.LISTEN_PORT}")
     loop = IOLoop.current()
-    messaging.start(loop)
-    try:
-        loop.start()
-    except KeyboardInterrupt:
-        loop.stop()
-=======
-
-    signal.signal(signal.SIGTERM, signal_handler)
-    signal.signal(signal.SIGINT, signal_handler)
-
-    app.listen(config.LISTEN_PORT)
-    logger.info(f"Web server listening on port {config.LISTEN_PORT}")
-    loop = IOLoop.current()
-    loop.set_default_executor(thread_pool_executor)
-    LOOPS["consumer"] = IOLoop(make_current=False).instance()
-    LOOPS["producer"] = IOLoop(make_current=False).instance()
-    LOOPS["consumer"].add_callback(CONSUMER.get_callback(handle_validation))
-    LOOPS["producer"].add_callback(PRODUCER.get_callback(make_preprocessor(produce_queue)))
-    for k, v in LOOPS.items():
-        v.start()
+    messaging.start(loop, current_archives)
     loop.start()
->>>>>>> 793f561b
 
 
 if __name__ == "__main__":
