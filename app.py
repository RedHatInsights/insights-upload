--- conflicted
+++ resolved
@@ -110,6 +110,7 @@
 
 VALID_TOPICS = config.get_valid_topics()
 BUILD_DATE = config.get_commit_date(config.BUILD_ID)
+
 
 async def defer(*args):
     try:
@@ -365,11 +366,7 @@
             mnm.uploads_unsupported_filetype.inc()
             logger.exception("Unsupported Media Type: [%s] - Request-ID [%s]", self.payload_data['content_type'], self.payload_id, extra=extra)
             return self.error(415, 'Unsupported Media Type', **extra)
-<<<<<<< HEAD
         if serv_dict["service"] not in self.valid_topics:
-=======
-        if serv_dict["service"] not in config.VALID_TOPICS:
->>>>>>> 101b5d88
             logger.error("Unsupported MIME type: [%s] - Request-ID [%s]", self.payload_data['content_type'], self.payload_id, extra=extra)
             return self.error(415, 'Unsupported MIME type', **extra)
 
@@ -609,13 +606,8 @@
                                     type: string
                                     example: '2019-03-19T14:17:27Z'
         """
-<<<<<<< HEAD
         response = {'commit': self.build_id,
                     'date': self.build_date}
-=======
-        response = {'commit': config.BUILD_ID,
-                    'date': config.get_commit_date(config.BUILD_ID)}
->>>>>>> 101b5d88
         self.write(response)
 
 
@@ -652,6 +644,7 @@
         """
         response = config.spec.to_dict()
         self.write(response)
+
 
 endpoints = [
     (config.API_PREFIX, RootHandler),
